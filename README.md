--- conflicted
+++ resolved
@@ -16,12 +16,7 @@
 cd jpacPhoto
 mkdir build && cd build
 cmake ..
-<<<<<<< HEAD
-make jpacPhoto
-make install
-=======
 cmake --build . --target install
->>>>>>> d18c7ac9
 ```
 This will create a `jpacPhoto/lib/libjpacPhoto.so` and `jpacPhoto/lib/libjpacStyle.so` libraries that can be linked to other code. All executables (e.g. to reproduce plots and results in [[1]](https://arxiv.org/abs/1907.09393) and [[2]](https://arxiv.org/abs/2008.01001)) will also be build in `jpacPhoto/bin`.
 
