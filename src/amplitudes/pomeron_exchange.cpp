--- conflicted
+++ resolved
@@ -65,12 +65,6 @@
             result += temp;
         }
     }
-<<<<<<< HEAD
-=======
-
-    // Divide by s to remove the energy dependence left over by the spinors
-    result /= s;
->>>>>>> 994cac2a
 
     return result;
 };
@@ -122,12 +116,8 @@
             temp2 *= kinematics->eps_gamma->component(nu, lam_gam, s, 0.);
             sum2  += (kinematics->initial->q(mu, s, 0.) + kinematics->final->q(mu, s, theta)) * temp2;
         }
-
-<<<<<<< HEAD
+      
         result = (sum1 + sum2);
-=======
-        result = (sum1 + sum2) / 2.;
->>>>>>> 994cac2a
     };
 
     return result;
@@ -142,7 +132,6 @@
         std::cout << " \n pomeron_exchange: Trying to evaluate below threshold (sqrt(s) = " << sqrt(s) << ")! Quitting... \n";
         exit(0);
     }
-<<<<<<< HEAD
 
     std::complex<double> result = 0.;
     
@@ -190,40 +179,5 @@
         default: return 0.;
     }
 
-=======
-
-    std::complex<double> result = 0.;
-    
-    if ( model == 0 || model == 1)
-    {
-        double t_min = kinematics->t_man(s, 0.); // t_min = t(theta = 0)
-        result  = exp(b0 * (t - t_min));
-        result *= pow(s - kinematics->sth(), pomeron_traj->eval(t));
-        result *= xi * norm * e;
-    }
-    else if (model == 2)
-    {
-        double mX2 = kinematics->mX2;
-        double th  = pow((kinematics->mT + kinematics->mR), 2.);
-
-        double beta_0 = 4.;         // Pomeron - light quark coupling
-        double beta_c = norm;       // Pomeron - charm quark coupling
-        double mu2 = b0 * b0;       // cutoff parameter 
-        double etaprime = std::real(pomeron_traj->slope());
-
-        std::complex<double> F_t;
-        F_t  = 3. * beta_0;
-        F_t *= (th - 2.8*t);
-        F_t /= (th - t) *  pow((1. - (t / 0.7)) , 2.);
-
-        std::complex<double> G_p = -xi;
-        G_p  *= pow(xr * etaprime * s, pomeron_traj->eval(t) - 1.);
-
-        result  = 8. * beta_c * mu2 * G_p * F_t;
-        result /= (mX2 - t) * (2.*mu2 + mX2 - t);
-        result *= 2.;
-    };
-
->>>>>>> 994cac2a
     return result;
 };