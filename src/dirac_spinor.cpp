// Class for dirac spinors for the spin-1/2 nucleon
//
// Author:       Daniel Winney (2019)
// Affiliation:  Joint Physics Analysis Center (JPAC)
// Email:        dwinney@iu.edu
// ---------------------------------------------------------------------------

#include "dirac_spinor.hpp"

// ---------------------------------------------------------------------------
// Energy part
std::complex<double> jpacPhoto::dirac_spinor::omega(int sign, double s)
{
  if (ANTI_PARTICLE)
  {
    sign *= -1;
  }

  std::complex<double> E = twobody.energy(particle, s);
  return sqrt(E + double(sign) * mass);
}

// ---------------------------------------------------------------------------
// Angular half angle factors
double jpacPhoto::dirac_spinor::xi(int lam, double theta)
{
  double result;
  (lam == 1) ? (result = cos(theta / 2.)) : (result = sin(theta / 2.));

  return result;
};

// ---------------------------------------------------------------------------
// Components for both the regular spinor or adjoint
// Assumed to be particle 2 but moving in the +z direction
std::complex<double> jpacPhoto::dirac_spinor::component(int i, int lambda, double s, double theta)
{
  if (abs(lambda) != 1)
  {
    std::cout << "\ndirac_spinor: Invalid helicity projection passed as argument. Quitting... \n";
    exit(0);
  }

<<<<<<< HEAD
  // theta convention
  switch (i)
  {
    case 0: return                  omega(+1, s) * xi( lambda, theta);
    case 1: return double(lambda) * omega(+1, s) * xi(-lambda, theta);
    case 2: return double(lambda) * omega(-1, s) * xi( lambda, theta);
    case 3: return                  omega(-1, s) * xi(-lambda, theta);
=======
  // // theta - pi convention
  // switch (i)
  // {
  //   case 0: return omega(+1, s) * xi(lambda, zs);
  //   case 1: return double(lambda) * omega(+1, s) * xi(-lambda, zs);
  //   case 2: return double(lambda) * omega(-1, s) * xi(lambda, zs);
  //   case 3: return omega(-1, s) * xi(-lambda, zs);
  //   default : std::cout << "dirac_spinor: Invalid component index " << i << " passed as argument. Quitting... \n";
  //             exit(0);
  // }

  // theta convention
  switch (i)
  {
    case 0: return -1. * double(lambda) * omega(+1, s) * xi(-lambda, zs);
    case 1: return                        omega(+1, s) * xi(lambda,  zs);
    case 2: return -1. *                  omega(-1, s) * xi(-lambda, zs);
    case 3: return       double(lambda) * omega(-1, s) * xi(lambda,  zs);
>>>>>>> 6e0050aa
    default : std::cout << "dirac_spinor: Invalid component index " << i << " passed as argument. Quitting... \n";
              exit(0);
  }

};

std::complex<double> jpacPhoto::dirac_spinor::adjoint_component(int i, int lambda, double s, double theta)
{
  double phase;
  (i == 2 || i == 3) ? (phase = -1.) : (phase = 1.);

  return phase * component(i, lambda, s, theta);
};
<|MERGE_RESOLUTION|>--- conflicted
+++ resolved
@@ -41,7 +41,6 @@
     exit(0);
   }
 
-<<<<<<< HEAD
   // theta convention
   switch (i)
   {
@@ -49,26 +48,6 @@
     case 1: return double(lambda) * omega(+1, s) * xi(-lambda, theta);
     case 2: return double(lambda) * omega(-1, s) * xi( lambda, theta);
     case 3: return                  omega(-1, s) * xi(-lambda, theta);
-=======
-  // // theta - pi convention
-  // switch (i)
-  // {
-  //   case 0: return omega(+1, s) * xi(lambda, zs);
-  //   case 1: return double(lambda) * omega(+1, s) * xi(-lambda, zs);
-  //   case 2: return double(lambda) * omega(-1, s) * xi(lambda, zs);
-  //   case 3: return omega(-1, s) * xi(-lambda, zs);
-  //   default : std::cout << "dirac_spinor: Invalid component index " << i << " passed as argument. Quitting... \n";
-  //             exit(0);
-  // }
-
-  // theta convention
-  switch (i)
-  {
-    case 0: return -1. * double(lambda) * omega(+1, s) * xi(-lambda, zs);
-    case 1: return                        omega(+1, s) * xi(lambda,  zs);
-    case 2: return -1. *                  omega(-1, s) * xi(-lambda, zs);
-    case 3: return       double(lambda) * omega(-1, s) * xi(lambda,  zs);
->>>>>>> 6e0050aa
     default : std::cout << "dirac_spinor: Invalid component index " << i << " passed as argument. Quitting... \n";
               exit(0);
   }
@@ -81,4 +60,4 @@
   (i == 2 || i == 3) ? (phase = -1.) : (phase = 1.);
 
   return phase * component(i, lambda, s, theta);
-};
+};