// ---------------------------------------------------------------------------
// Predicted sensativity to LHCb pentaquarks in double polarization Observables
// at Hall A at JLab.
//
// Author:       Daniel Winney (2020)
// Affiliation:  Joint Physics Analysis Center (JPAC)
// Email:        dwinney@iu.edu
// ---------------------------------------------------------------------------
// References:
// [1] 10.1103/PhysRevD.100.034019
// [2] 10.1103/PhysRevLett.115.072001
// ---------------------------------------------------------------------------
// COMMAND LINE OPTIONS:
// -c double          # Change CM angle in degree (default: 0)
// -n int             # Number of points to plot (default: 100)
// -m double          # Maximum CM angle to plot (default: 5 GeV)
// -integ             # Plot integrated xsection (default: false)
// -o string          # Desired observable: options "dxs", "kll", or "all" (default: dxs)
// ---------------------------------------------------------------------------

#include "constants.hpp"
#include "reaction_kinematics.hpp"
#include "amplitudes/baryon_resonance.hpp"
#include "amplitudes/pomeron_exchange.hpp"
#include "amplitudes/amplitude_sum.hpp"

#include "jpacGraph1D.hpp"
#include "jpacUtils.hpp"

#include <cstring>
#include <iostream>
#include <iomanip>

using namespace jpacPhoto;

int main( int argc, char** argv )
{
  // ---------------------------------------------------------------------------
  // COMMAND LINE OPTIONS
  // ---------------------------------------------------------------------------

  // Default values
<<<<<<< HEAD
  double theta = 0.;
=======
  double zs = 1., theta = 0.;
>>>>>>> 6e0050aa
  double y[2]; bool custom_y = false;
  int N = 100; // how many points to plot
  double max = 5.;
  std::string filename = "polarized_5q.pdf";
  std::string observable = "dxs", ylabel;

  // Parse input string
  for (int i = 0; i < argc; i++)
  {
<<<<<<< HEAD
    if (std::strcmp(argv[i],"-c")==0) theta = atof(argv[i+1]);
=======
    if (std::strcmp(argv[i],"-c")==0)
    {
      theta = atof(argv[i+1]);
      zs = cos(theta * deg2rad);
    };
>>>>>>> 6e0050aa
    if (std::strcmp(argv[i],"-m")==0) max = atof(argv[i+1]);
    if (std::strcmp(argv[i],"-f")==0) filename = argv[i+1];
    if (std::strcmp(argv[i],"-o")==0) observable = argv[i+1];
    if (std::strcmp(argv[i],"-y")==0)
    {
      custom_y = true;
      y_range(argv[i+1], y);
    }
  }

  // ---------------------------------------------------------------------------
  // AMPLITUDES
  // ---------------------------------------------------------------------------

  // Set up Kinematics
  reaction_kinematics * ptr = new reaction_kinematics(mJpsi, "jpsi");

  // ---------------------------------------------------------------------------
  // S - CHANNEL

  // Two different pentaquarks
  // masses and widths from 2015 LHCb paper [2]
  baryon_resonance P_c4450(ptr, 3, -1, 4.45, 0.040, "P_{c}(4450)");
  P_c4450.set_params({0.01, .7071}); // 2% branching fraction and equal photocouplings

  baryon_resonance P_c4380(ptr, 5, +1, 4.38, 0.205, "P_{c}(4380)");
  P_c4380.set_params({0.01, .7071}); // 2% branching fraction and equal photocouplings

  // ---------------------------------------------------------------------------
  // T - CHANNEL

  // Set up pomeron trajectory
  // Best fit values from [1]
  linear_trajectory alpha(+1, 0.941, 0.364, "pomeron");

  // Create amplitude with kinematics and trajectory
  pomeron_exchange background(ptr, &alpha, "Background");

  // normalization and t-slope
  background.set_params({0.379, 0.12});

  // ---------------------------------------------------------------------------
  // SUM
  // ---------------------------------------------------------------------------
  // Incoherent sum of the s and t channels
  amplitude_sum sum5q(ptr, {&background, &P_c4450}, "5q Sum");
  amplitude_sum sum10q(ptr, {&background, &P_c4450, &P_c4380}, "10q Sum");

  std::vector<amplitude*> amps = {&background, &sum5q, &sum10q};

  // ---------------------------------------------------------------------------
  // You shouldnt need to change anything below this line
  // ---------------------------------------------------------------------------

  // Plotter objects
  jpacGraph1D* plotter = new jpacGraph1D();

  // ---------------------------------------------------------------------------
  // scan over energy
  for (int n = 0; n < amps.size(); n++)
  {
    // find the desired observable
    auto F = [&](double W)
    {
      double t = ptr->t_man(W*W, theta * deg2rad);
      if (observable == "dxs")
      {
        ylabel = "d#sigma/dt    (nb GeV^{-2})";
        return amps[n]->differential_xsection(W*W, t);
      }
      else if (observable == "kll")
      {
        ylabel = "K_{LL}";
        return amps[n]->K_LL(W*W, t);
      }
      else if (observable == "all")
      {
        ylabel = "A_{LL}";
        return amps[n]->A_LL(W*W, t);
      }
      else
      {
        std::cout << "invalid observable passed. Quitting.... \n"; exit(0);
      }
    };

    std::array<std::vector<double>, 2> x_fx = vec_fill(N, F, sqrt(ptr->sth) + 0.01, max);
    plotter->AddEntry(x_fx[0], x_fx[1], amps[n]->identifier);
  }

  // Add a header to legend to specify the fixed energy
  std::ostringstream streamObj;
  streamObj << std::setprecision(2) << theta;
  plotter->SetLegend(0.2, 0.7, "#theta = " + streamObj.str());
  // X axis
  plotter->SetXaxis("W  (GeV)", sqrt(ptr->sth) + 0.01, max);

  // To change the range of the Y-axis or the position of the Legend change the arguments here
  (custom_y == true) ? (plotter->SetYaxis(ylabel, y[0], y[1])) : (plotter->SetYaxis(ylabel));


  plotter->Plot(filename);

return 1.;
};
<|MERGE_RESOLUTION|>--- conflicted
+++ resolved
@@ -40,11 +40,7 @@
   // ---------------------------------------------------------------------------
 
   // Default values
-<<<<<<< HEAD
   double theta = 0.;
-=======
-  double zs = 1., theta = 0.;
->>>>>>> 6e0050aa
   double y[2]; bool custom_y = false;
   int N = 100; // how many points to plot
   double max = 5.;
@@ -54,15 +50,7 @@
   // Parse input string
   for (int i = 0; i < argc; i++)
   {
-<<<<<<< HEAD
     if (std::strcmp(argv[i],"-c")==0) theta = atof(argv[i+1]);
-=======
-    if (std::strcmp(argv[i],"-c")==0)
-    {
-      theta = atof(argv[i+1]);
-      zs = cos(theta * deg2rad);
-    };
->>>>>>> 6e0050aa
     if (std::strcmp(argv[i],"-m")==0) max = atof(argv[i+1]);
     if (std::strcmp(argv[i],"-f")==0) filename = argv[i+1];
     if (std::strcmp(argv[i],"-o")==0) observable = argv[i+1];
@@ -167,4 +155,4 @@
   plotter->Plot(filename);
 
 return 1.;
-};
+};